import express from 'express';
import axios from 'axios';
import cors from 'cors';
import dotenv from 'dotenv';
import { URL } from 'url'; // Import URL for parsing
import { fileURLToPath } from 'url'; // Added for ES Module __dirname
import fs from 'fs'; // Import File System module
import path, { dirname } from 'path'; // Import Path module and dirname for ES Module __dirname

dotenv.config(); // For loading .env file from the project root

<<<<<<< HEAD
// Polyfill for __dirname in ES Modules
const __filename = fileURLToPath(import.meta.url);
const __dirname = dirname(__filename);

=======
// Note: __dirname is not available in ES modules by default.
// This is a common way to get the directory name.
const __filename = fileURLToPath(import.meta.url);
const __dirname = path.dirname(__filename);

// This defines the path to your project's `public/data` directory.
const dataPath = path.join(__dirname, '..', 'public', 'data');
>>>>>>> 3a91a61a
const app = express();
const PORT = process.env.PORT || 3001;

// --- Configuration ---
const corsOptions = {
    origin: process.env.FRONTEND_URL || 'http://localhost:5173', // Default to common Vite frontend dev port
    // methods: "GET,HEAD,PUT,PATCH,POST,DELETE",
    // allowedHeaders: "Content-Type,Authorization"
};

const EXTERNAL_API_KEY = process.env.EXTERNAL_API_KEY; // General key, might not be used if specific keys are present
const PROXY_SECRET = process.env.PROXY_SECRET;
const EXTERNAL_API_TIMEOUT = parseInt(process.env.EXTERNAL_API_TIMEOUT, 10) || 10000; // Default 10s

// Load TheGamesDB platforms mapping
let tgdbPlatformsMap = new Map();
try {
    // Corrected path to be relative to __dirname (the directory of the current module)
    const platformsFilePath = path.join(__dirname, 'thegamesdb_platforms.json');
    const platformsData = JSON.parse(fs.readFileSync(platformsFilePath, 'utf-8'));
    if (platformsData && platformsData.data && platformsData.data.platforms) {
        for (const id in platformsData.data.platforms) {
            const platformEntry = platformsData.data.platforms[id];
            tgdbPlatformsMap.set(parseInt(id, 10), { name: platformEntry.name, alias: platformEntry.alias });
        }
        console.log("Successfully loaded TheGamesDB platforms mapping (name and alias).");
    } else {
        console.warn("Warning: TheGamesDB platforms file loaded but structure is unexpected. Platform name resolution might fail.");
    }
} catch (error) {
    console.error("Error loading TheGamesDB platforms mapping from data/thegamesdb_platforms.json:", error.message);
    console.warn("Platform name resolution for TheGamesDB results will be unavailable.");
}


// --- Middleware ---
app.use(cors(corsOptions)); // Enable CORS with configured options
app.use(express.json());   // To parse JSON request bodies

// (Optional but Recommended) Middleware to check for the proxy secret
// if (PROXY_SECRET) {
//     app.use('/api/*', (req, res, next) => { // Apply to all /api routes
//         const clientSecret = req.headers['x-proxy-secret'];
//         if (clientSecret === PROXY_SECRET) {
//             next();
//         } else {
//             console.warn('Access denied to API due to missing or invalid X-Proxy-Secret header.');
//             res.status(403).json({ error: 'Forbidden: Invalid or missing proxy secret.' });
//         }
//     });
// }

// --- Routes ---

// Helper function to handle external API calls
async function makeExternalApiCall(req, res, targetUrl, method = 'GET', params = {}, data = {}, additionalHeaders = {}) {
    console.log("hfksjdhfksdjhfsdkjfhskjfhsdkfjh")
    try {
        const requestHeaders = {
            'Accept': 'application/json', // Prefer JSON responses
            ...additionalHeaders,
        };

        // Example: Add API key for TheGamesDB if the URL matches
        if (targetUrl.startsWith('https://api.thegamesdb.net') && process.env.THEGAMESDB_API_KEY) {
            // TheGamesDB API key is typically sent as a query parameter, not a header.
            // So, ensure it's added to `params` before calling this function.
        } else if (targetUrl.startsWith('https://generativelanguage.googleapis.com') && process.env.GEMINI_API_KEY) {
            // Gemini API key is also typically sent as a query parameter `key`.
        } else if (EXTERNAL_API_KEY && !targetUrl.startsWith('https://api.rawg.io')) { // RAWG uses key in query
            // Generic API key for other services, if applicable
            requestHeaders['Authorization'] = `Bearer ${EXTERNAL_API_KEY}`;
        }


        const response = await axios({
            method: method,
            url: targetUrl,
            params: params, // URL query parameters
            data: data,     // Request body
            headers: requestHeaders,
            timeout: EXTERNAL_API_TIMEOUT,
        });
        return res.status(response.status).json(response.data);
    } catch (error) {
        console.error(`Error calling external API ${targetUrl}:`, error.message);
        if (error.response) {
            // Forward the error status and data from the external API if available
            res.status(error.response.status).json({
                message: `Error from external API: ${error.response.data.message || error.message}`,
                details: error.response.data
            });
        } else if (error.request) {
            // The request was made but no response was received
            res.status(504).json({ error: 'Gateway Timeout: No response from target server.' });
        } else {
            // Something happened in setting up the request that triggered an Error
            res.status(500).json({ error: 'Internal Server Error while processing the request.' });
        }
    }
}

// Endpoint for TheGamesDB API - ByGameName
app.get('/api/search/thegamesdb/bygamename', async (req, res) => {
    const { name, fields, include, page } = req.query;
    if (!name) {
        return res.status(400).json({ error: 'Query parameter "name" is required.' });
    }
    if (!process.env.THEGAMESDB_API_KEY) {
        return res.status(500).json({ error: 'TheGamesDB API key is not configured on the server.' });
    }

    const targetUrl = `https://api.thegamesdb.net/v1.1/Games/ByGameName`;
    const params = {
        apikey: process.env.THEGAMESDB_API_KEY,
        name,
        fields: fields || 'platform,overview,players,publishers,genres,last_updated,rating,coop,youtube,alternates', // Sensible defaults
        include: include || 'boxart,platform', // Sensible defaults
        ...(page && { page }) // Add page if provided
    };

    // Simplified response transformation
    try {
        const apiResponse = await axios.get(targetUrl, { params, timeout: EXTERNAL_API_TIMEOUT });

        // Ensure the response from TheGamesDB is JSON before proceeding
        const contentType = apiResponse.headers['content-type'];
        if (contentType && contentType.includes('application/json')) {
            if (apiResponse.data && apiResponse.data.data && apiResponse.data.data.games) {
                const transformedGames = apiResponse.data.data.games.map(game => {
                    let boxartUrl = null;
                    if (apiResponse.data.include && apiResponse.data.include.boxart && apiResponse.data.include.boxart.data[game.id]) {
                        const boxartEntries = apiResponse.data.include.boxart.data[game.id];
                        const frontBoxart = boxartEntries.find(b => b.side === 'front');
                        if (frontBoxart) {
                            boxartUrl = `${apiResponse.data.include.boxart.base_url.medium}${frontBoxart.filename}`;
                        }
                    }
                    const platformId = game.platform;
                    const sourcePlatformDetails = tgdbPlatformsMap.get(platformId);

                    return {
                        id: game.id,
                        title: game.game_title,
                        release_date: game.release_date,
                        platform_id: platformId,
                        source_platform_details: sourcePlatformDetails || { id: platformId, name: `Unknown TGDB ID: ${platformId}`, alias: `unknown-tgdb-${platformId}` },
                        overview: game.overview,
                        players: game.players,
                        genres: game.genres,
                        rating: game.rating,
                        boxart_url: boxartUrl,
                    };
                });

                res.json({
                    source: 'TheGamesDB',
                    count: apiResponse.data.data.count,
                    games: transformedGames,
                    pages: apiResponse.data.pages,
                    remaining_allowance: apiResponse.data.remaining_monthly_allowance
                });
            } else {
                // Still JSON, but not the expected structure
                console.warn("TheGamesDB response was JSON but had unexpected structure:", apiResponse.data);
                res.status(200).json(apiResponse.data);
            }
        } else {
            // Non-JSON response from TheGamesDB
            console.error("TheGamesDB returned non-JSON response. Content-Type:", contentType);
            console.error("TheGamesDB response data:", apiResponse.data);
            res.status(502).json({
                error: 'Bad Gateway: TheGamesDB returned non-JSON response.',
                details: {
                    contentType: contentType,
                    body: apiResponse.data // Send the first few characters as a preview if it's too long
                }
            });
        }
    } catch (error) {
        console.error("TheGamesDB ByGameName request failed:", error.message);
        if (error.response) {
            // External API responded with an error status code
            const contentType = error.response.headers['content-type'];
            let responseData = error.response.data;

            if (contentType && contentType.includes('application/json')) {
                // If it's JSON, pass it through (or a structured subset of it)
                res.status(error.response.status).json(responseData.error || responseData);
            } else {
                // If it's not JSON (e.g., HTML error page from TheGamesDB)
                console.error("TheGamesDB error response was not JSON. Content-Type:", contentType);
                console.error("TheGamesDB error response data:", responseData);
                res.status(error.response.status).json({
                    error: 'Error from TheGamesDB (non-JSON response).',
                    details: {
                        statusCode: error.response.status,
                        contentType: contentType,
                        bodyPreview: typeof responseData === 'string' ? responseData.substring(0, 200) + (responseData.length > 200 ? '...' : '') : 'Non-string body'
                    }
                });
            }
        } else if (error.request) {
            // The request was made but no response was received
            res.status(504).json({ error: 'Gateway Timeout: No response from TheGamesDB.' });
        } else {
            // Something happened in setting up the request that triggered an Error
            res.status(500).json({ error: 'Internal Server Error while fetching from TheGamesDB.' });
        }
    }
});

// Endpoint for Gemini API - Enrich Game List
app.post('/api/gemini/enrich-gamelist', async (req, res) => {
    const { gameList } = req.body; // Expecting body like: { "gameList": [{ "title": "Game 1" }, { "title": "Game 2" }] }
    if (!gameList || !Array.isArray(gameList) || gameList.length === 0) {
        return res.status(400).json({ error: 'Request body must contain a non-empty "gameList" array.' });
    }
    if (!process.env.GEMINI_API_KEY) {
        return res.status(500).json({ error: 'Gemini API key is not configured on the server.' });
    }

    const modelName = process.env.GEMINI_MODEL_NAME || 'gemini-1.5-flash-latest';
    const targetUrl = `https://generativelanguage.googleapis.com/v1beta/models/${modelName}:generateContent?key=${process.env.GEMINI_API_KEY}`;

    // Construct the prompt for Gemini
    const gameTitles = gameList.map(game => game.title).join(', ');
    const prompt = `For the following game titles: ${gameTitles}, provide a short, engaging description for each, suitable for a game library. Return the data as a JSON array where each object has "title" and "description" fields.`;

    const contents = [{ "parts": [{ "text": prompt }] }];

    try {
        const apiResponse = await axios.post(targetUrl, { contents }, {
            headers: { 'Content-Type': 'application/json', 'Accept': 'application/json' },
            timeout: EXTERNAL_API_TIMEOUT,
        });

        const contentType = apiResponse.headers['content-type'];
        if (contentType && contentType.includes('application/json')) {
            if (apiResponse.data.candidates && apiResponse.data.candidates.length > 0) {
                const generatedText = apiResponse.data.candidates[0].content.parts[0].text;
                try {
                    const jsonMatch = generatedText.match(/```json\n([\s\S]*?)\n```/);
                    let enrichedData;
                    if (jsonMatch && jsonMatch[1]) {
                        enrichedData = JSON.parse(jsonMatch[1]);
                    } else {
                        enrichedData = JSON.parse(generatedText);
                    }
                    res.json({
                        source: 'Gemini',
                        enriched_games: enrichedData,
                    });
                } catch (parseError) {
                    console.error("Gemini enrich-gamelist: Error parsing generated text as JSON:", parseError.message);
                    console.error("Gemini raw response text for parsing error:", generatedText);
                    res.status(500).json({ error: 'Failed to parse game enrichment data from Gemini.', details: generatedText });
                }
            } else {
                console.warn("Gemini enrich-gamelist: No candidates or unexpected JSON structure.", apiResponse.data);
                res.status(200).json(apiResponse.data); // Forward if JSON but not expected structure
            }
        } else {
            console.error("Gemini enrich-gamelist returned non-JSON response. Content-Type:", contentType);
            console.error("Gemini enrich-gamelist response data:", apiResponse.data);
            res.status(502).json({
                error: 'Bad Gateway: Gemini API (enrich) returned non-JSON response.',
                details: { contentType: contentType, bodyPreview: String(apiResponse.data).substring(0, 200) }
            });
        }
    } catch (error) {
        console.error("Gemini enrich-gamelist request failed:", error.message);
        if (error.response) {
            const contentType = error.response.headers['content-type'];
            let responseData = error.response.data;
            let errorDetails = responseData;

            if (contentType && contentType.includes('application/json')) {
                errorDetails = responseData.error || responseData; // Gemini often has a nested 'error' object
                res.status(error.response.status).json({
                    message: `Error from Gemini API (enrich): ${errorDetails.message || 'Unknown error'}`,
                    details: errorDetails
                });
            } else {
                console.error("Gemini enrich-gamelist error response was not JSON. Content-Type:", contentType);
                console.error("Gemini enrich-gamelist error response data:", responseData);
                res.status(error.response.status).json({
                    error: 'Error from Gemini API (enrich, non-JSON response).',
                    details: {
                        statusCode: error.response.status,
                        contentType: contentType,
                        bodyPreview: String(responseData).substring(0, 200)
                    }
                });
            }
        } else if (error.request) {
            res.status(504).json({ error: 'Gateway Timeout: No response from Gemini API (enrich).' });
        } else {
            res.status(500).json({ error: 'Internal Server Error while calling Gemini API for game list enrichment.' });
        }
    }
});

// Endpoint for RAWG API - Games List (Search)
app.get('/api/search/rawg/games', async (req, res) => {
    const { search, page, page_size } = req.query; // RAWG uses 'search'
    if (!search) {
        return res.status(400).json({ error: 'Query parameter "search" is required for RAWG.' });
    }
    if (!process.env.RAWG_API_KEY) {
        return res.status(500).json({ error: 'RAWG API key is not configured on the server.' });
    }

    const targetUrl = `https://api.rawg.io/api/games`;
    const params = {
        key: process.env.RAWG_API_KEY,
        search,
        ...(page && { page }),
        ...(page_size && { page_size }),
    };
    // RAWG's response is generally quite clean, so minimal transformation might be needed initially.
    // We can adapt this later based on frontend needs.
    try {
        const apiResponse = await axios.get(targetUrl, { params, timeout: EXTERNAL_API_TIMEOUT, headers: {'Accept': 'application/json'} });

        const contentType = apiResponse.headers['content-type'];
        if (contentType && contentType.includes('application/json')) {
            if (apiResponse.data && apiResponse.data.results) { // RAWG uses a 'results' array
                const transformedGames = apiResponse.data.results.map(game => ({
                    id: game.id,
                    title: game.name,
                    slug: game.slug,
                    released: game.released,
                    rating: game.rating,
                    metacritic: game.metacritic,
                    background_image: game.background_image,
                    platforms: game.platforms.map(p => p.platform.name),
                    genres: game.genres.map(g => g.name),
                    stores: game.stores.map(s => s.store.name),
                }));

                res.json({
                    source: 'RAWG',
                    count: apiResponse.data.count,
                    next: apiResponse.data.next,
                    previous: apiResponse.data.previous,
                    games: transformedGames,
                });
            } else {
                // Still JSON, but not the expected structure
                console.warn("RAWG response was JSON but had unexpected structure:", apiResponse.data);
                res.status(200).json(apiResponse.data);
            }
        } else {
            // Non-JSON response from RAWG
            console.error("RAWG returned non-JSON response. Content-Type:", contentType);
            console.error("RAWG response data:", apiResponse.data);
            res.status(502).json({
                error: 'Bad Gateway: RAWG API returned non-JSON response.',
                details: {
                    contentType: contentType,
                    bodyPreview: String(apiResponse.data).substring(0, 200)
                }
            });
        }
    } catch (error) {
        console.error("RAWG games search request failed:", error.message);
        if (error.response) {
            const contentType = error.response.headers['content-type'];
            let responseData = error.response.data;

            if (contentType && contentType.includes('application/json')) {
                // RAWG error responses might have a 'detail' field or just be the error object
                res.status(error.response.status).json(responseData.detail || responseData.error || responseData);
            } else {
                console.error("RAWG error response was not JSON. Content-Type:", contentType);
                console.error("RAWG error response data:", responseData);
                res.status(error.response.status).json({
                    error: 'Error from RAWG (non-JSON response).',
                    details: {
                        statusCode: error.response.status,
                        contentType: contentType,
                        bodyPreview: String(responseData).substring(0, 200)
                    }
                });
            }
        } else if (error.request) {
            res.status(504).json({ error: 'Gateway Timeout: No response from RAWG.' });
        } else {
            res.status(500).json({ error: 'Internal Server Error while fetching from RAWG.' });
        }
    }
});

// Endpoint to save platforms
app.post('/api/data/platforms', async (req, res) => {
  try {
    const platformsData = req.body;
    if (!Array.isArray(platformsData)) {
      return res.status(400).json({ message: 'Invalid data format. Expected an array of platforms.' });
    }
    const filePath = path.join(dataPath, 'platforms.json');
    await fs.writeFile(filePath, JSON.stringify(platformsData, null, 2), 'utf8');
    res.status(200).json({ message: 'Platforms saved successfully.' });
  } catch (error) {
    console.error('Error saving platforms:', error);
    res.status(500).json({ message: 'Failed to save platforms.' });
  }
});

// Endpoint to save games
app.post('/api/data/games', async (req, res) => {
  try {
    const gamesData = req.body;
    if (!Array.isArray(gamesData)) {
      return res.status(400).json({ message: 'Invalid data format. Expected an array of games.' });
    }
    const filePath = path.join(dataPath, 'games.json');
    await fs.writeFile(filePath, JSON.stringify(gamesData, null, 2), 'utf8');
    res.status(200).json({ message: 'Games saved successfully.' });
  } catch (error) {
    console.error('Error saving games:', error);
    res.status(500).json({ message: 'Failed to save games.' });
  }
});

// Endpoint for Gemini API - Generate Content
app.post('/api/gemini/enrich-gamelist', async (req, res) => {
    const { contents } = req.body; // Expecting body like: { "contents": [{"parts": [{"text": "Your prompt"}]}] }
    if (!contents) {
        return res.status(400).json({ error: 'Request body must contain "contents" field.' });
    }
    if (!process.env.GEMINI_API_KEY) {
        return res.status(500).json({ error: 'Gemini API key is not configured on the server.' });
    }

    
    const modelName =process.env.GEMINI_MODEL_NAME || 'gemini-2.0-flash'; // Allow override via env var
    console.log("Using Gemini api: ",process.env.GEMINI_API_KEY);
    const targetUrl = `https://generativelanguage.googleapis.com/v1beta/models/${modelName}:generateContent?key=${process.env.GEMINI_API_KEY}`;
    console.log(`Proxying to Gemini model: ${modelName}`);
    // The Gemini API expects the key in the URL for POST requests.

    // Gemini response is usually fine, but we can select parts if needed.
    // For example, just returning the first candidate's text part.
    try {
        const apiResponse = await axios.post(targetUrl, { contents }, {
            headers: { 'Content-Type': 'application/json', 'Accept': 'application/json' },
            timeout: EXTERNAL_API_TIMEOUT,
        });

        const contentType = apiResponse.headers['content-type'];
        if (contentType && contentType.includes('application/json')) {
            if (apiResponse.data.candidates && apiResponse.data.candidates.length > 0 &&
                apiResponse.data.candidates[0].content && apiResponse.data.candidates[0].content.parts &&
                apiResponse.data.candidates[0].content.parts.length > 0 &&
                typeof apiResponse.data.candidates[0].content.parts[0].text !== 'undefined') {

                const firstCandidateText = apiResponse.data.candidates[0].content.parts[0].text;
                res.json({
                    source: 'Gemini',
                    generated_text: firstCandidateText,
                    full_response: apiResponse.data
                });
            } else {
                // Still JSON, but not the expected structure
                console.warn("Gemini generateContent response was JSON but had unexpected structure:", apiResponse.data);
                res.status(200).json(apiResponse.data);
            }
        } else {
             // Non-JSON response from Gemini
            console.error("Gemini generateContent returned non-JSON response. Content-Type:", contentType);
            console.error("Gemini generateContent response data:", apiResponse.data);
            res.status(502).json({
                error: 'Bad Gateway: Gemini API (generate) returned non-JSON response.',
                details: {
                    contentType: contentType,
                    bodyPreview: String(apiResponse.data).substring(0, 200)
                }
            });
        }

    } catch (error) {
        console.error("Gemini generateContent request failed:", error.message);
        if (error.response) {
            const contentType = error.response.headers['content-type'];
            let responseData = error.response.data;
            let errorDetails = responseData;

            if (contentType && contentType.includes('application/json')) {
                errorDetails = responseData.error || responseData; // Gemini often has a nested 'error' object
                 res.status(error.response.status).json({
                    message: `Error from Gemini API (generate): ${errorDetails.message || 'Unknown error'}`,
                    details: errorDetails
                });
            } else {
                console.error("Gemini generateContent error response was not JSON. Content-Type:", contentType);
                console.error("Gemini generateContent error response data:", responseData);
                res.status(error.response.status).json({
                    error: 'Error from Gemini API (generate, non-JSON response).',
                    details: {
                        statusCode: error.response.status,
                        contentType: contentType,
                        bodyPreview: String(responseData).substring(0, 200)
                    }
                });
            }
        } else if (error.request) {
            res.status(504).json({ error: 'Gateway Timeout: No response from Gemini API (generate).' });
        } else {
            res.status(500).json({ error: 'Internal Server Error while calling Gemini API (generate).' });
        }
    }
});


// --- Server Start ---
app.listen(PORT, () => {
    console.log(`API server running on http://localhost:${PORT}`);
    // if (PROXY_SECRET) console.log("API endpoints are potentially protected by X-Proxy-Secret header (if enabled).");
    if (corsOptions.origin === '*') {
        console.warn("Warning: CORS is configured to allow all origins ('*'). For production, set FRONTEND_URL to your specific frontend domain in the .env file.");
    }
    if (!process.env.THEGAMESDB_API_KEY) console.warn("Warning: THEGAMESDB_API_KEY is not set. /api/search/thegamesdb/* endpoints will fail.");
    if (!process.env.RAWG_API_KEY) console.warn("Warning: RAWG_API_KEY is not set. /api/search/rawg/* endpoints will fail.");
    if (!process.env.GEMINI_API_KEY) console.warn("Warning: GEMINI_API_KEY is not set. /api/gemini/* endpoints will fail.");
    console.log(`External API timeout is set to ${EXTERNAL_API_TIMEOUT / 1000} seconds.`);
});<|MERGE_RESOLUTION|>--- conflicted
+++ resolved
@@ -9,20 +9,10 @@
 
 dotenv.config(); // For loading .env file from the project root
 
-<<<<<<< HEAD
 // Polyfill for __dirname in ES Modules
 const __filename = fileURLToPath(import.meta.url);
 const __dirname = dirname(__filename);
 
-=======
-// Note: __dirname is not available in ES modules by default.
-// This is a common way to get the directory name.
-const __filename = fileURLToPath(import.meta.url);
-const __dirname = path.dirname(__filename);
-
-// This defines the path to your project's `public/data` directory.
-const dataPath = path.join(__dirname, '..', 'public', 'data');
->>>>>>> 3a91a61a
 const app = express();
 const PORT = process.env.PORT || 3001;
 
