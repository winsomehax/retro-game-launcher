--- conflicted
+++ resolved
@@ -983,7 +983,6 @@
         }
 
         const dirents = await fs.promises.readdir(resolvedPath, { withFileTypes: true });
-<<<<<<< HEAD
         const potentialRomFiles = [];
 
         for (const dirent of dirents) {
@@ -997,23 +996,6 @@
 
         console.log(`Scan for platform ${platformId} in ${resolvedPath} found ${potentialRomFiles.length} potential ROMs.`);
         res.status(200).json(potentialRomFiles);
-=======
-        const scannedFileObjects = [];
-
-        for (const dirent of dirents) {
-            if (dirent.isFile()) {
-                const fileNameWithExt = dirent.name;
-                const ext = path.extname(fileNameWithExt).toLowerCase();
-                if (!IGNORED_ROM_EXTENSIONS.includes(ext)) {
-                    const displayName = path.parse(fileNameWithExt).name;
-                    scannedFileObjects.push({ displayName: displayName, fileName: fileNameWithExt });
-                }
-            }
-        }
-
-        console.log(`Scan for platform ${platformId} in ${resolvedPath} found ${scannedFileObjects.length} potential ROMs.`);
-        res.status(200).json(scannedFileObjects);
->>>>>>> 66f1814e
 
     } catch (error) {
         console.error(`Error scanning ROMs folder ${resolvedPath} for platform ${platformId}:`, error);
